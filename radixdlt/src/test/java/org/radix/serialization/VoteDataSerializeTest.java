--- conflicted
+++ resolved
@@ -31,16 +31,10 @@
 	private static VoteData get() {
 		View view = View.of(1234567890L);
 
-<<<<<<< HEAD
-		VertexMetadata committed = new VertexMetadata(0, view, Hash.random(), 0, null, 0L);
-		VertexMetadata parent = new VertexMetadata(0, view.next(), Hash.random(), 1, null, 0L);
-		VertexMetadata proposed = new VertexMetadata(0, view.next().next(), Hash.random(), 2, null, 0L);
-=======
-		PreparedCommand preparedCommand = PreparedCommand.create(0, Hash.ZERO_HASH, false);
+		PreparedCommand preparedCommand = PreparedCommand.create(0, 0L, false);
 		VertexMetadata committed = new VertexMetadata(0, view, Hash.random(), preparedCommand);
 		VertexMetadata parent = new VertexMetadata(0, view.next(), Hash.random(), preparedCommand);
 		VertexMetadata proposed = new VertexMetadata(0, view.next().next(), Hash.random(), preparedCommand);
->>>>>>> 900252f9
 		return new VoteData(proposed, parent, committed);
 	}
 }