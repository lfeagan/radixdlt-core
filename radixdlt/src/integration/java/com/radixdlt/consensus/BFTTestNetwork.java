--- conflicted
+++ resolved
@@ -101,16 +101,10 @@
 		Mempool mempool = mock(Mempool.class);
 		doAnswer(inv -> Collections.emptyList()).when(mempool).getAtoms(anyInt(), anySet());
 		ProposalGenerator proposalGenerator = new ProposalGenerator(vertexStores.get(key), mempool);
-<<<<<<< HEAD
-		SafetyRules safetyRules = new SafetyRules(key, vertexStores.get(key), SafetyState.initialState());
-		PacemakerImpl pacemaker = pacemakers.get(key);
-		PendingVotes pendingVotes = new PendingVotes();
-=======
 		Hasher hasher = new DefaultHasher();
 		SafetyRules safetyRules = new SafetyRules(key, SafetyState.initialState(), hasher);
-		PacemakerImpl pacemaker = new PacemakerImpl(Executors.newSingleThreadScheduledExecutor());
+		PacemakerImpl pacemaker = pacemakers.get(key);
 		PendingVotes pendingVotes = new PendingVotes(hasher);
->>>>>>> 3ac41dd9
 		EpochRx epochRx = () -> Observable.just(validatorSet).concatWith(Observable.never());
 		EpochManager epochManager = new EpochManager(
 			proposalGenerator,
