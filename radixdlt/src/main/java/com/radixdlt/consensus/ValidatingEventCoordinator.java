--- conflicted
+++ resolved
@@ -143,12 +143,8 @@
 		// only do something if we're actually the leader for the vote
 		final View view = vote.getVoteData().getProposed().getView();
 		if (!Objects.equals(proposerElection.getProposer(view), selfKey.getPublicKey())) {
-<<<<<<< HEAD
-			log.warn("{}: VOTE: Ignoring confused vote {} for {}", getShortName(), vote.hashCode(), vote.getVertexMetadata().getView());
-=======
-			log.warn(String.format("%s: VOTE: Ignoring confused vote %s for %s",
-				getShortName(), vote.hashCode(), vote.getVoteData().getProposed().getView()));
->>>>>>> 3ac41dd9
+			log.warn("{}: VOTE: Ignoring confused vote {} for {}",
+				getShortName(), vote.hashCode(), vote.getVoteData().getProposed().getView());
 			return;
 		}
 
