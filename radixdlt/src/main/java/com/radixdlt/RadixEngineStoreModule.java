--- conflicted
+++ resolved
@@ -107,12 +107,7 @@
 
 	@Provides
 	@Singleton
-<<<<<<< HEAD
-	private VertexMetadata genesisVertexMetadata(
-		Universe universe,
-=======
 	private AddressBookGenesisVertexMetadataProvider provider(
->>>>>>> 900252f9
 		AddressBook addressBook,
 		@Named("self") ECKeyPair selfKey
 	) {
@@ -131,16 +126,12 @@
 		return metadataProvider.getGenesisValidatorSet();
 	}
 
-<<<<<<< HEAD
-		return metadataProvider.getGenesisVertexMetadata(universe.getTimestamp());
-=======
 	@Provides
 	@Singleton
 	private VertexMetadata genesisVertexMetadata(
 		AddressBookGenesisVertexMetadataProvider metadataProvider
 	) {
 		return metadataProvider.getGenesisVertexMetadata();
->>>>>>> 900252f9
 	}
 
 	@Provides
